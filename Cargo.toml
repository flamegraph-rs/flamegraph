--- conflicted
+++ resolved
@@ -22,10 +22,7 @@
 inferno = "0.4"
 structopt = "0.2.14"
 cargo_metadata = "0.7.1"
-<<<<<<< HEAD
 opener = "0.4.1"
-=======
 
 [target.'cfg(unix)'.dependencies]
 signal-hook = "0.1.8"
->>>>>>> a2448add
