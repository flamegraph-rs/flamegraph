--- conflicted
+++ resolved
@@ -17,11 +17,10 @@
     )]
     output: Option<PathBuf>,
 
-<<<<<<< HEAD
     /// Open the output .svg file with default program
     #[structopt(long = "open")]
     open: bool,
-=======
+
     /// Run with root privileges (using `sudo`)
     #[structopt(long = "root")]
     root: bool,
@@ -33,7 +32,6 @@
     /// Sampling frequency
     #[structopt(short = "F", long = "freq")]
     frequency: Option<u32>,
->>>>>>> a2448add
 
     trailing_arguments: Vec<String>,
 }
@@ -73,13 +71,9 @@
 
     flamegraph::generate_flamegraph_for_workload(
         workload,
-<<<<<<< HEAD
         flamegraph_filename.clone(),
-=======
-        flamegraph_filename,
         opt.root,
         opt.frequency,
->>>>>>> a2448add
     );
 
     if opt.open {
